--- conflicted
+++ resolved
@@ -46,10 +46,7 @@
 #include "../text/choc_TextTable.h"
 #include "../text/choc_Files.h"
 #include "../text/choc_Wildcard.h"
-<<<<<<< HEAD
-=======
 #include "../network/choc_MIMETypes.h"
->>>>>>> d0bca870
 #include "../memory/choc_Base64.h"
 #include "../memory/choc_xxHash.h"
 #include "../math/choc_MathHelpers.h"
@@ -632,8 +629,6 @@
             CHOC_EXPECT_EQ (t.hash64, h64.getHash());
         }
     }
-<<<<<<< HEAD
-=======
 
     {
         CHOC_TEST (MIMETypes)
@@ -652,7 +647,6 @@
         CHOC_EXPECT_EQ (choc::file::makeSafeFilename ("::,;sadf/sdfds123 sdfsd.xyz", 10), "sadfsd.xyz");
         CHOC_EXPECT_EQ (choc::file::makeSafeFilename ("\\sa'df/sdfds123 sdfsd.xyzdfgdfgdfg", 10), "sa.xyzdfgdfgdfg");
     }
->>>>>>> d0bca870
 }
 
 inline void testFileUtilities (choc::test::TestProgress& progress)
@@ -2046,9 +2040,6 @@
 }
 
 //==============================================================================
-<<<<<<< HEAD
-inline void testJavascript (TestProgress& progress, std::function<choc::javascript::Context()> createContext, bool isDuktape)
-=======
 static bool areValuesEqual (const choc::value::ValueView& v1, const choc::value::ValueView& v2)
 {
     if (choc::json::toString (v1) == choc::json::toString (v2))
@@ -2081,7 +2072,6 @@
 }
 
 inline void testJavascript (choc::test::TestProgress& progress, std::function<choc::javascript::Context()> createContext, bool isDuktape)
->>>>>>> d0bca870
 {
     {
         CHOC_TEST (Basics)
@@ -2090,24 +2080,26 @@
         {
             auto context = createContext();
 
-            CHOC_EXPECT_EQ (3, context.evaluate ("1 + 2").get<int>());
-            CHOC_EXPECT_EQ (3.5, context.evaluate ("1 + 2.5").get<double>());
-            CHOC_EXPECT_EQ ("hello", context.evaluate ("\"hello\"").get<std::string>());
-
-            context.evaluate ("const x = 100; function foo() { return 200; }");
-            CHOC_EXPECT_EQ (300, context.evaluate ("x + foo()").get<int>());
-
-            context.evaluate ("const a = [1, 2, 3, [4, 5]]");
-            CHOC_EXPECT_EQ ("[1, 2, 3, [4, 5]]", choc::json::toString (context.evaluate ("a")));
-
-            context.evaluate ("const b = [1, 2, 3, { x: 123, y: 4.3, z: [2, 3], s: \"abc\" }, [4, 5], {}]");
-            CHOC_EXPECT_EQ ("[1, 2, 3, {\"x\": 123, \"y\": 4.3, \"z\": [2, 3], \"s\": \"abc\"}, [4, 5], {}]", choc::json::toString (context.evaluate ("b")));
+            CHOC_EXPECT_EQ (3, context.evaluateExpression ("1 + 2").get<int>());
+            CHOC_EXPECT_EQ (3.5, context.evaluateExpression ("1 + 2.5").get<double>());
+            CHOC_EXPECT_EQ ("hello", context.evaluateExpression ("\"hello\"").get<std::string>());
+
+            context.run ("const x = 100; function foo() { return 200; }");
+            CHOC_EXPECT_EQ (300, context.evaluateExpression ("x + foo()").get<int>());
+
+            context.run ("const a = [1, 2, 3, [4, 5]]");
+            CHOC_EXPECT_EQ ("[1, 2, 3, [4, 5]]", choc::json::toString (context.evaluateExpression ("a")));
+
+            context.run ("const b = [1, 2, 3, { x: 123, y: 4.3, z: [2, 3], s: \"abc\" }, [4, 5], {}]");
+            CHOC_EXPECT_TRUE (areValuesEqual (choc::json::parseValue (R"([1, 2, 3, { "x": 123, "y": 4.3, "z": [2, 3], "s": "abc" }, [4, 5], {}])"),
+                                              context.evaluateExpression ("b")));
 
             auto namedChocObj = choc::value::createObject ("foo", "a", 123);
-            context.evaluate ("var c = {}; function setValue (n) { c = n; } ");
+            context.run ("var c = {}; function setValue (n) { c = n; } ");
             context.invoke ("setValue", namedChocObj);
-            CHOC_EXPECT_EQ (json::toString (context.evaluate ("c")), json::toString (namedChocObj));
-            CHOC_EXPECT_EQ (std::string (context.evaluate ("c").getObjectClassName()), std::string (namedChocObj.getObjectClassName()));
+            CHOC_EXPECT_TRUE (areValuesEqual (context.evaluateExpression ("c"), namedChocObj));
+            CHOC_EXPECT_EQ (std::string (context.evaluateExpression ("c").getObjectClassName()),
+                            std::string (namedChocObj.getObjectClassName()));
         }
         CHOC_CATCH_UNEXPECTED_EXCEPTION
     }
@@ -2118,7 +2110,7 @@
         try
         {
             auto context = createContext();
-            context.evaluate ("function foo() { dfgdfsg> }");
+            context.evaluateExpression ("dfgdfsg>}");
             CHOC_FAIL ("Expected an error");
         }
         catch (const choc::javascript::Error& e)
@@ -2137,28 +2129,28 @@
             auto context = createContext();
 
             context.registerFunction ("addUp", [] (choc::javascript::ArgumentList args) -> choc::value::Value
-                                                   {
-                                                       int total = 0;
-                                                       for (size_t i = 0; i < args.numArgs; ++i)
-                                                           total += args.get<int>(i);
-
-                                                       return choc::value::createInt32 (total);
-                                                   });
+                                                {
+                                                    int total = 0;
+                                                    for (size_t i = 0; i < args.numArgs; ++i)
+                                                        total += args.get<int>(i);
+
+                                                    return choc::value::createInt32 (total);
+                                                });
 
             context.registerFunction ("concat", [] (choc::javascript::ArgumentList args) -> choc::value::Value
-                                                   {
-                                                       std::string s;
-
-                                                       for (auto& arg : args)
-                                                           s += arg.get<std::string>();
-
-                                                       return choc::value::createString (s);
-                                                   });
-
-            CHOC_EXPECT_EQ (50, context.evaluate ("addUp (11, 12, 13, 14)").get<int>());
-            CHOC_EXPECT_EQ (45, context.evaluate ("addUp (11, 12, addUp (1, 1)) + addUp (5, 15)").get<int>());
-            CHOC_EXPECT_EQ ("abcdef", context.evaluate ("concat (\"abc\", \"def\")").get<std::string>());
-            CHOC_EXPECT_TRUE (context.evaluate ("const xx = concat (\"abc\", \"def\")").isVoid());
+                                                {
+                                                    std::string s;
+
+                                                    for (auto& arg : args)
+                                                        s += arg.get<std::string>();
+
+                                                    return choc::value::createString (s);
+                                                });
+
+            CHOC_EXPECT_EQ (50, context.evaluateExpression ("addUp (11, 12, 13, 14)").get<int>());
+            CHOC_EXPECT_EQ (45, context.evaluateExpression ("addUp (11, 12, addUp (1, 1)) + addUp (5, 15)").get<int>());
+            CHOC_EXPECT_EQ ("abcdef", context.evaluateExpression ("concat (\"abc\", \"def\")").get<std::string>());
+            CHOC_EXPECT_TRUE (context.evaluateExpression ("const xx = concat (\"abc\", \"def\")").isVoid());
 
             CHOC_EXPECT_EQ (0,   context.invoke ("addUp").get<int>());
             CHOC_EXPECT_EQ (123, context.invoke ("addUp", 123).get<int>());
@@ -2169,7 +2161,7 @@
             std::vector<int> args = { 100, 1, 10 };
             CHOC_EXPECT_EQ (111, context.invokeWithArgList ("addUp", args).get<int>());
 
-            context.evaluate ("function appendStuff (n) { return n + \"xx\"; }");
+            context.run ("function appendStuff (n) { return n + \"xx\"; }");
 
             CHOC_EXPECT_EQ ("abcxx",  std::string (context.invoke ("appendStuff", std::string_view ("abc")).getString()));
             CHOC_EXPECT_EQ ("abcxx",  std::string (context.invoke ("appendStuff", std::string ("abc")).getString()));
@@ -2179,21 +2171,46 @@
         CHOC_CATCH_UNEXPECTED_EXCEPTION
     }
 
+    {
+        CHOC_TEST (Async)
+
+        try
+        {
+            auto context = createContext();
+
+            context.run ("var x = 1234;");
+            choc::value::Value result;
+            std::string error;
+
+            choc::messageloop::postMessage ([&]
+            {
+                context.run ("dfjdfghj.dfgdfsg()",
+                    [&] (const std::string& e, const choc::value::ValueView&)
+                    {
+                        error = e;
+                    });
+
+                context.run ("x + 1",
+                    [&] (const std::string&, const choc::value::ValueView& r)
+                    {
+                        result = r;
+                        choc::messageloop::stop();
+                    });
+            });
+
+            choc::messageloop::run();
+            CHOC_EXPECT_EQ ("1235", choc::json::toString (result));
+            CHOC_EXPECT_TRUE (! error.empty());
+        }
+        CHOC_CATCH_UNEXPECTED_EXCEPTION
+    }
+
     if (! isDuktape)
     {
         CHOC_TEST (CustomModules)
 
         try
         {
-            choc::javascript::Context::ReadModuleContentFn fetchModule
-                = [] (std::string_view name) -> std::optional<std::string>
-            {
-                if (name == "test_module")
-                    return "export function wasOK() { return true; }";
-
-                return {};
-            };
-
             auto context = createContext();
             bool worked = false;
 
@@ -2203,12 +2220,26 @@
                                                      return {};
                                                  });
 
-            context.evaluate (R"(
-                import * as XX from "test_module";
-                if (XX.wasOK()) success();
-            )",
-            std::addressof (fetchModule));
-
+            choc::messageloop::postMessage ([&]
+            {
+                context.runModule (R"(
+                    import * as XX from "test_module";
+                    if (XX.wasOK()) success();
+                    )",
+                    [] (std::string_view name) -> std::optional<std::string>
+                    {
+                        if (name == "test_module")
+                            return "export function wasOK() { return true; }";
+
+                        return {};
+                    },
+                    [] (const std::string&, const choc::value::ValueView&)
+                    {
+                        choc::messageloop::stop();
+                    });
+            });
+
+            choc::messageloop::run();
             CHOC_EXPECT_TRUE (worked);
         }
         CHOC_CATCH_UNEXPECTED_EXCEPTION
@@ -2231,7 +2262,7 @@
 
             auto t = choc::messageloop::Timer (100, [&]
             {
-                context.evaluate (R"(
+                context.run (R"(
                     var result = 0;
                     var intID;
 
@@ -2283,7 +2314,7 @@
                 output += std::to_string (static_cast<int> (level));
             });
 
-            context.evaluate (R"(
+            context.run (R"(
                 console.log ("log");
                 console.info ("infoa", "infob");
                 console.warn ("warn");
@@ -2315,35 +2346,106 @@
 inline void testWebview (choc::test::TestProgress& progress)
 {
     CHOC_CATEGORY (WebView);
-    CHOC_TEST (Javascript)
-
-    choc::ui::WebView::Options opts;
-    opts.enableDebugMode = true;
-    choc::ui::WebView webview (opts);
-
-    if (! webview.loadedOK())
-    {
-        std::cout << "WebView was unavailable" << std::endl;
-        return;
-    }
-
-    std::string result;
-
-    webview.bind ("succeeded", [&] (const choc::value::ValueView& args)
-    {
-        result = choc::json::toString (args);
-        choc::messageloop::stop();
-        return choc::value::Value();
-    });
-
-    auto t1 = choc::messageloop::Timer (100, [&]
-    {
-        webview.evaluateJavascript ("succeeded (1234, 5678);");
-        return false;
-    });
-
-    choc::messageloop::run();
-    CHOC_EXPECT_EQ (result, "[1234, 5678]");
+
+    {
+        CHOC_TEST (Javascript)
+
+        choc::ui::WebView::Options opts;
+        opts.enableDebugMode = true;
+        choc::ui::WebView webview (opts);
+
+        if (! webview.loadedOK())
+        {
+            std::cout << "WebView was unavailable" << std::endl;
+            return;
+        }
+
+        std::string result;
+
+        webview.bind ("succeeded", [&] (const choc::value::ValueView& args)
+        {
+            result = choc::json::toString (args);
+            choc::messageloop::stop();
+            return choc::value::Value();
+        });
+
+        auto t1 = choc::messageloop::Timer (100, [&]
+        {
+            webview.evaluateJavascript ("succeeded (1234, 5678);");
+            return false;
+        });
+
+        std::string error1, error2, error3;
+        choc::value::Value value1, value2, value3;
+
+        webview.evaluateJavascript ("let a = { x: [1, 2, 3], y: 987.0, z: true }; a", [&] (const std::string& error, const choc::value::ValueView& value)
+        {
+            error1 = error; value1 = value;
+        });
+
+        webview.evaluateJavascript ("return 1234;", [&] (const std::string& error, const choc::value::ValueView& value)
+        {
+            error2 = error; value2 = value;
+        });
+
+        webview.evaluateJavascript ("", [&] (const std::string& error, const choc::value::ValueView& value)
+        {
+            error3 = error; value3 = value;
+        });
+
+        choc::messageloop::run();
+        CHOC_EXPECT_EQ (result, "[1234, 5678]");
+        CHOC_EXPECT_TRUE (error1.empty());
+        CHOC_EXPECT_EQ (choc::json::toString (value1), R"({"x": [1, 2, 3], "y": 987, "z": true})");
+        CHOC_EXPECT_TRUE (! error2.empty());
+        CHOC_EXPECT_TRUE (value2.isVoid());
+        CHOC_EXPECT_TRUE (error3.empty());
+        CHOC_EXPECT_TRUE (value3.isVoid());
+    }
+
+    {
+        CHOC_TEST (CustomResource);
+
+        choc::ui::WebView::Options opts;
+        opts.enableDebugMode = true;
+
+        opts.fetchResource = [&] (const std::string& path) -> choc::ui::WebView::Options::Resource
+        {
+            if (path == "/")
+            {
+                return { R"(<!DOCTYPE html> <html>
+<script>
+fetch (new Request("./hello.txt"))
+   .then (response => response.text())
+   .then (text => succeeded (text));
+</script>
+</html>)",
+                         "text/html" };
+            }
+
+            return { path, "text/plain" };
+        };
+
+        choc::ui::WebView webview (opts);
+
+        if (! webview.loadedOK())
+        {
+            std::cout << "WebView was unavailable" << std::endl;
+            return;
+        }
+
+        std::string result;
+
+        webview.bind ("succeeded", [&] (const choc::value::ValueView& args)
+        {
+            result = choc::json::toString (args);
+            choc::messageloop::stop();
+            return choc::value::Value();
+        });
+
+        choc::messageloop::run();
+        CHOC_EXPECT_TRUE (choc::text::contains (result, "hello.txt"));
+    }
 }
 
 //==============================================================================
@@ -2648,8 +2750,16 @@
             return false;
         });
 
+        bool messageThread1 = false, messageThread2 = false;
+        choc::messageloop::postMessage ([&] { messageThread1 = choc::messageloop::callerIsOnMessageThread(); });
+        auto t = std::thread ([&] { messageThread2 = ! choc::messageloop::callerIsOnMessageThread(); });
+
         choc::messageloop::run();
+
+        t.join();
         CHOC_EXPECT_EQ (messageCount, 13);
+        CHOC_EXPECT_TRUE (messageThread1);
+        CHOC_EXPECT_TRUE (messageThread2);
     }
 }
 
